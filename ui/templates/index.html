--- conflicted
+++ resolved
@@ -36,8 +36,6 @@
 
       <h2>Listings</h2>
       <section>
-<<<<<<< HEAD
-=======
         <form action="/api/cohorts" method="post">
           <input type="submit" value="Cohorts"/>
         </form>
@@ -47,7 +45,6 @@
 {#        <form action="/api/cohorts/13/individuals" method="post">#}
 {#          <input type="submit" value="Individuals of cohort 13"/>#}
 {#        </form>#}
->>>>>>> 7573391b
         <form action="/api/biosamples" method="post">
           <input type="submit" value="Biosamples"/>
         </form>

--- conflicted
+++ resolved
@@ -12,8 +12,5 @@
 COPY public ./public
 COPY src ./src
 
-<<<<<<< HEAD
+
 RUN yarn install --production
-=======
->>>>>>> 46e0e99f
-

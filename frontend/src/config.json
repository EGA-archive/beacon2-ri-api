{
<<<<<<< HEAD
    "API_URL": "https://beacon-apis-demo.ega-archive.org/api",
    "REDIRECT_URL": "please insert here your redirect URL",
    "KEYCLOAK_URL": "https://beacon-network-demo2.ega-archive.org"
=======
    "API_URL": "https://beacons.bsc.es/beacon-network/v2.0.0",
    "KEYCLOAK_URL": "https://beacon-network-demo2.ega-archive.org",
    "REDIRECT_URL": "http://localhost:3000/"
>>>>>>> 8f576dc3
  }<|MERGE_RESOLUTION|>--- conflicted
+++ resolved
@@ -1,11 +1,7 @@
 {
-<<<<<<< HEAD
+
     "API_URL": "https://beacon-apis-demo.ega-archive.org/api",
     "REDIRECT_URL": "please insert here your redirect URL",
     "KEYCLOAK_URL": "https://beacon-network-demo2.ega-archive.org"
-=======
-    "API_URL": "https://beacons.bsc.es/beacon-network/v2.0.0",
-    "KEYCLOAK_URL": "https://beacon-network-demo2.ega-archive.org",
-    "REDIRECT_URL": "http://localhost:3000/"
->>>>>>> 8f576dc3
+
   }
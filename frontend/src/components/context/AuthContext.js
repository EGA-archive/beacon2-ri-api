<<<<<<< HEAD
import React, { useState, createContext, useEffect } from 'react'
import { useNavigate } from 'react-router-dom'
import configData from '../../config.json'

const AuthContext = createContext()

function AuthProviderWrapper (props) {
  // Store the variables we want to share
  const [user, setUser] = useState(null)
  const [expirationMessage, setExpirationMessage] = useState('')
  const [isLoggedIn, setIsLoggedIn] = useState(false)
  const navigate = useNavigate()

  // Functions to store and delete the token received by the backend in the browser
  const getStoredToken = () => {
    return localStorage.getItem('authToken')
  }

  const storeToken = token => {
    localStorage.setItem('authToken', token)
  }

  const refreshTokenFunction = token => {
    console.log(token)
    localStorage.setItem('refreshToken', token)
  }

  const removeToken = () => {
    localStorage.removeItem('authToken')
  }

  const setExpirationTime = time => {
    localStorage.setItem('expirationTime', time * 1000)
  }

  const setExpirationTimeRefresh = time => {
    localStorage.setItem('refreshExpirationTime', time * 1000)
  }

  const setStartTime = time => {
    localStorage.setItem('startTime', time)
  }

  const setCurrentTime = time => {
    localStorage.setItem('currentTime', time)
  }

  const logOutUser = () => {
    removeToken()
    setIsLoggedIn(false)
    navigate('/')
  }

  // Function to check if the user is already authenticated or not
  const authenticateUser = async () => {
    const storedToken = localStorage.getItem('authToken')

    if (storedToken !== 'undefined' && storedToken !== null) {
      setIsLoggedIn(true)
    }
    const refreshToken = localStorage.getItem('refreshToken')
    const expirationTime = localStorage.getItem('expirationTime')
    const refreshTime = localStorage.getItem('refreshExpirationTime')

    const startTime = localStorage.getItem('startTime')
    const token = localStorage.getItem('authToken')
    console.log(token)
    console.log(startTime)

    setCurrentTime(Date.now())

    const currentTime = localStorage.getItem('currentTime')
    console.log(currentTime)
    console.log('AUTHENTICATING')

    if (currentTime - startTime > expirationTime) {
      ///GET NEW REFRESH TOKEN

      if (currentTime - startTime > refreshTime) {
        setExpirationMessage(
          'Session expired due to inactivity. Please log in again'
        )
        console.log("asdasdhas")
      } else {
        setExpirationMessage('')
        console.log('HA PASADO EL EXPIRATION TIME')

        var details = {
          grant_type: 'refresh_token',
          client_id: 'beacon',
          client_secret: 'WGahOcaJcbQ2srhBsNH56NhhDxH5M51f',
          realm: 'Beacon',
          scope: 'openid',
          requested_token_type:
            'urn:ietf:params:oauth:token-type:refresh_token',
          refresh_token: `${refreshToken}`
        }

        var formBody = []
        for (var property in details) {
          var encodedKey = encodeURIComponent(property)
          var encodedValue = encodeURIComponent(details[property])
          formBody.push(encodedKey + '=' + encodedValue)
        }
        formBody = formBody.join('&')

        const response = await fetch(
          configData.KEYCLOAK_URL +
            '/auth/realms/Beacon/protocol/openid-connect/token',
          {
            method: 'POST',
            headers: {
              'Content-Type': 'application/x-www-form-urlencoded'
            },
            body: formBody
          }
        )

        const readableResponse = await response.json()
        console.log(readableResponse)

        storeToken(readableResponse.access_token)
        refreshTokenFunction(readableResponse.refresh_token)

        setExpirationTime(readableResponse.expires_in)
        setExpirationTimeRefresh(readableResponse.refresh_expires_in)

        setStartTime(Date.now())
        const startTime = localStorage.getItem('startTime')
        console.log(startTime)
      }
    }
  }

  return (
    <AuthContext.Provider
      value={{
        setIsLoggedIn,
        isLoggedIn,
        getStoredToken,
        setExpirationTime,
        expirationMessage,
        setExpirationTimeRefresh,
        storeToken,
        refreshTokenFunction,
        authenticateUser,
        setStartTime,
        setCurrentTime,
        logOutUser
      }}
    >
      {props.children}
    </AuthContext.Provider>
  )
=======
import React, { useState, createContext, useEffect } from 'react';
import { useNavigate } from 'react-router-dom';

import configData from '../../config.json'

const AuthContext = createContext();

function AuthProviderWrapper(props) {

   // Store the variables we want to share
   const [user, setUser] = useState(null);
   const [expirationMessage, setExpirationMessage] = useState('')
   const [isLoggedIn, setIsLoggedIn] = useState(false)
   const navigate = useNavigate();

   // Functions to store and delete the token received by the backend in the browser
   const getStoredToken = () => {
      return localStorage.getItem('authToken');
   }

   const storeToken = (token) => {
      localStorage.setItem('authToken', token);
   }

   const refreshTokenFunction = (token) => {
      console.log(token)
      localStorage.setItem('refreshToken', token)
   }

   const removeToken = () => {
      localStorage.removeItem('authToken');
   }

   const setExpirationTime = (time) => {
      localStorage.setItem('expirationTime', time * 1000)
   }

   const setExpirationTimeRefresh = (time) => {
      localStorage.setItem('refreshExpirationTime', time * 1000)
   }

   const setStartTime = (time) => {
      localStorage.setItem('startTime', time)
   }

   const setCurrentTime = (time) => {
      localStorage.setItem('currentTime', time)
   }

   const logOutUser = () => {
      removeToken();
      setIsLoggedIn(false)
      navigate("/")
   }

   // Function to check if the user is already authenticated or not
   const authenticateUser = async () => {
    
      const storedToken = localStorage.getItem('authToken');
     
      if (storedToken !== 'undefined'){
         setIsLoggedIn(true)
         console.log("SDSADS")
      }
      const refreshToken = localStorage.getItem('refreshToken')
      const expirationTime = localStorage.getItem('expirationTime');
      const refreshTime = localStorage.getItem('refreshExpirationTime')

      const startTime = localStorage.getItem('startTime')
      const token = localStorage.getItem('authToken')
      console.log(token)
      console.log(startTime)

      setCurrentTime(Date.now())
    
      const currentTime = localStorage.getItem('currentTime')
      console.log(currentTime)
      console.log("AUTHENTICATING")


      if ((currentTime - startTime) > expirationTime) {
         ///GET NEW REFRESH TOKEN
         console.log("UUUU")
         if ((currentTime - startTime) > refreshTime) {
            setExpirationMessage('Session expired due to inactivity. Please log in again')
            logOutUser()
         } else {
            setExpirationMessage('')
            console.log("HA PASADO EL EXPIRATION TIME")

            var details = {
               'grant_type': 'refresh_token',
               'client_id': 'beacon',
               'client_secret': 'WGahOcaJcbQ2srhBsNH56NhhDxH5M51f',
               'realm': 'Beacon',
               'scope': 'openid',
               'requested_token_type': 'urn:ietf:params:oauth:token-type:refresh_token',
               'refresh_token': `${refreshToken}`
            };


            var formBody = [];
            for (var property in details) {
               var encodedKey = encodeURIComponent(property);
               var encodedValue = encodeURIComponent(details[property]);
               formBody.push(encodedKey + "=" + encodedValue);
            }
            formBody = formBody.join("&");

            const response = await fetch(configData.KEYCLOAK_URL + '/auth/realms/Beacon/protocol/openid-connect/token', {
               method: 'POST',
               headers: {
                  'Content-Type': 'application/x-www-form-urlencoded'
               },
               body: formBody
            })

            const readableResponse = await response.json()
            console.log(readableResponse)

            storeToken(readableResponse.access_token)
            refreshTokenFunction(readableResponse.refresh_token)

            setExpirationTime(readableResponse.expires_in)
            setExpirationTimeRefresh(readableResponse.refresh_expires_in)

            setStartTime(Date.now())
            const startTime = localStorage.getItem('startTime')
            console.log(startTime)

         }

      } 

   };

 



   return (
      <AuthContext.Provider value={{ setIsLoggedIn,isLoggedIn, getStoredToken, setExpirationTime, expirationMessage, setExpirationTimeRefresh, storeToken, refreshTokenFunction, authenticateUser, setStartTime, setCurrentTime, logOutUser }}>
         {props.children}
      </AuthContext.Provider>
   )
>>>>>>> 8f576dc3
}

export { AuthProviderWrapper, AuthContext }<|MERGE_RESOLUTION|>--- conflicted
+++ resolved
@@ -1,4 +1,4 @@
-<<<<<<< HEAD
+
 import React, { useState, createContext, useEffect } from 'react'
 import { useNavigate } from 'react-router-dom'
 import configData from '../../config.json'
@@ -153,153 +153,7 @@
       {props.children}
     </AuthContext.Provider>
   )
-=======
-import React, { useState, createContext, useEffect } from 'react';
-import { useNavigate } from 'react-router-dom';
 
-import configData from '../../config.json'
-
-const AuthContext = createContext();
-
-function AuthProviderWrapper(props) {
-
-   // Store the variables we want to share
-   const [user, setUser] = useState(null);
-   const [expirationMessage, setExpirationMessage] = useState('')
-   const [isLoggedIn, setIsLoggedIn] = useState(false)
-   const navigate = useNavigate();
-
-   // Functions to store and delete the token received by the backend in the browser
-   const getStoredToken = () => {
-      return localStorage.getItem('authToken');
-   }
-
-   const storeToken = (token) => {
-      localStorage.setItem('authToken', token);
-   }
-
-   const refreshTokenFunction = (token) => {
-      console.log(token)
-      localStorage.setItem('refreshToken', token)
-   }
-
-   const removeToken = () => {
-      localStorage.removeItem('authToken');
-   }
-
-   const setExpirationTime = (time) => {
-      localStorage.setItem('expirationTime', time * 1000)
-   }
-
-   const setExpirationTimeRefresh = (time) => {
-      localStorage.setItem('refreshExpirationTime', time * 1000)
-   }
-
-   const setStartTime = (time) => {
-      localStorage.setItem('startTime', time)
-   }
-
-   const setCurrentTime = (time) => {
-      localStorage.setItem('currentTime', time)
-   }
-
-   const logOutUser = () => {
-      removeToken();
-      setIsLoggedIn(false)
-      navigate("/")
-   }
-
-   // Function to check if the user is already authenticated or not
-   const authenticateUser = async () => {
-    
-      const storedToken = localStorage.getItem('authToken');
-     
-      if (storedToken !== 'undefined'){
-         setIsLoggedIn(true)
-         console.log("SDSADS")
-      }
-      const refreshToken = localStorage.getItem('refreshToken')
-      const expirationTime = localStorage.getItem('expirationTime');
-      const refreshTime = localStorage.getItem('refreshExpirationTime')
-
-      const startTime = localStorage.getItem('startTime')
-      const token = localStorage.getItem('authToken')
-      console.log(token)
-      console.log(startTime)
-
-      setCurrentTime(Date.now())
-    
-      const currentTime = localStorage.getItem('currentTime')
-      console.log(currentTime)
-      console.log("AUTHENTICATING")
-
-
-      if ((currentTime - startTime) > expirationTime) {
-         ///GET NEW REFRESH TOKEN
-         console.log("UUUU")
-         if ((currentTime - startTime) > refreshTime) {
-            setExpirationMessage('Session expired due to inactivity. Please log in again')
-            logOutUser()
-         } else {
-            setExpirationMessage('')
-            console.log("HA PASADO EL EXPIRATION TIME")
-
-            var details = {
-               'grant_type': 'refresh_token',
-               'client_id': 'beacon',
-               'client_secret': 'WGahOcaJcbQ2srhBsNH56NhhDxH5M51f',
-               'realm': 'Beacon',
-               'scope': 'openid',
-               'requested_token_type': 'urn:ietf:params:oauth:token-type:refresh_token',
-               'refresh_token': `${refreshToken}`
-            };
-
-
-            var formBody = [];
-            for (var property in details) {
-               var encodedKey = encodeURIComponent(property);
-               var encodedValue = encodeURIComponent(details[property]);
-               formBody.push(encodedKey + "=" + encodedValue);
-            }
-            formBody = formBody.join("&");
-
-            const response = await fetch(configData.KEYCLOAK_URL + '/auth/realms/Beacon/protocol/openid-connect/token', {
-               method: 'POST',
-               headers: {
-                  'Content-Type': 'application/x-www-form-urlencoded'
-               },
-               body: formBody
-            })
-
-            const readableResponse = await response.json()
-            console.log(readableResponse)
-
-            storeToken(readableResponse.access_token)
-            refreshTokenFunction(readableResponse.refresh_token)
-
-            setExpirationTime(readableResponse.expires_in)
-            setExpirationTimeRefresh(readableResponse.refresh_expires_in)
-
-            setStartTime(Date.now())
-            const startTime = localStorage.getItem('startTime')
-            console.log(startTime)
-
-         }
-
-      } 
-
-   };
-
- 
-
-
-
-   return (
-      <AuthContext.Provider value={{ setIsLoggedIn,isLoggedIn, getStoredToken, setExpirationTime, expirationMessage, setExpirationTimeRefresh, storeToken, refreshTokenFunction, authenticateUser, setStartTime, setCurrentTime, logOutUser }}>
-         {props.children}
-      </AuthContext.Provider>
-   )
->>>>>>> 8f576dc3
 }
 
 export { AuthProviderWrapper, AuthContext }
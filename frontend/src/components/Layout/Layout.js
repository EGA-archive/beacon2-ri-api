import '../../App.css'

import FilteringTermsIndividuals from '../FilteringTerms/FilteringTerms'
import { NavLink } from 'react-router-dom'

import ResultsDatasets from '../Datasets/ResultsDatasets'
import VariantsResults from '../GenomicVariations/VariantsResults'

import Select from 'react-select'
import React, { useState, useEffect } from 'react'
import { AuthContext } from '../context/AuthContext'
import { useContext } from 'react'

import Switch from '@mui/material/Switch'
import MultiSwitch from 'react-multi-switch-toggle'

import axios from 'axios'

import ReactModal from 'react-modal'
import makeAnimated from 'react-select/animated'

import IndividualsResults from '../Individuals/IndividualsResults'

function Layout (props) {
  console.log(props)
  const [error, setError] = useState(null)

  const [placeholder, setPlaceholder] = useState('')

  const [results, setResults] = useState(null)
  const [query, setQuery] = useState(null)
  const [exampleQ, setExampleQ] = useState([])

  const [resultSet, setResultset] = useState('HIT')

  const [descendantTerm, setDescendantTerm] = useState('true')

  const [similarity, setSimilarity] = useState('Select')

  const [cohorts, setShowCohorts] = useState(false)

  const [ID, setId] = useState('')
  const [operator, setOperator] = useState('')
  const [valueFree, setValueFree] = useState('')

  const [value, setValue] = useState('')

  const [popUp, setPopUp] = useState(false)

  const [showButton, setShowButton] = useState(true)

  const [showFilteringTerms, setShowFilteringTerms] = useState(false)
  const [filteringTerms, setFilteringTerms] = useState(false)

  const [showVariants, setShowVariants] = useState(false)

  const [trigger, setTrigger] = useState(false)
  const {
    storeToken,
    refreshToken,
    getStoredToken,
    authenticateUser,
    setExpirationTime,
    setExpirationTimeRefresh
  } = useContext(AuthContext)

  const [showBar, setShowBar] = useState(true)

  const [isOpenModal1, setIsOpenModal1] = useState(false)
  const [isOpenModal2, setIsOpenModal2] = useState(false)
  const [isOpenModal4, setIsOpenModal4] = useState(false)
  const [isOpenModal5, setIsOpenModal5] = useState(false)
  const [isOpenModal6, setIsOpenModal6] = useState(false)

  const [showExtraIndividuals, setExtraIndividuals] = useState(false)
  const [showOptions, setShowOptions] = useState(false)

  const [expansionSection, setExpansionSection] = useState(false)

  const [options, setOptions] = useState(props.options)

  const [referenceName, setRefName] = useState('')
  const [referenceName2, setRefName2] = useState('')
  const [start, setStart] = useState('')
  const [start2, setStart2] = useState('')
  const [end, setEnd] = useState('')
  const [variantType, setVariantType] = useState('')
  const [variantType2, setVariantType2] = useState('')
  const [alternateBases, setAlternateBases] = useState('')
  const [alternateBases2, setAlternateBases2] = useState('')
  const [alternateBases3, setAlternateBases3] = useState('')
  const [referenceBases, setRefBases] = useState('')
  const [referenceBases2, setRefBases2] = useState('')
  const [aminoacid, setAminoacid] = useState('')
  const [aminoacid2, setAminoacid2] = useState('')
  const [geneID, setGeneId] = useState('')
  const [assemblyId, setAssemblyId] = useState('')
  const [assemblyId2, setAssemblyId2] = useState('')
  const [assemblyId3, setAssemblyId3] = useState('')

  const [hideForm, setHideForm] = useState(false)

  const animatedComponents = makeAnimated()

  const [resetSearch, setResetSearch] = useState(false)

  const [state, setstate] = useState({
    query: '',
    list: []
  })

  const [checked, setChecked] = useState(true)
  const [checked2, setChecked2] = useState(false)
  const [checked3, setChecked3] = useState(false)

  const [isSubmitted, setIsSub] = useState(false)

  const [qeValue, setQEvalue] = useState('')
  const [ontologyValue, setOntologyValue] = useState('')

  const [selectedCohortsAux, setSelectedCohortsAux] = useState([])

  const [resultsQEexact, setResultsQEexact] = useState([])
  const [matchesQE, setMatchesQE] = useState([])
  const [showQEresults, setShowQEresults] = useState(false)
  const [showQEfirstResults, setShowQEfirstResults] = useState(false)

  const [arrayFilteringTerms, setArrayFilteringTerms] = useState([])
  const [arrayFilteringTermsQE, setArrayFilteringTermsQE] = useState([])

  const [showIds, setShowIds] = useState(false)

  const handleChangeSwitch = e => {
    setDescendantTerm(e.target.checked)
    setChecked(e.target.checked)
  }

  const onToggle = selectedItem => {
    console.log(selectedItem)
    if (selectedItem === 0) {
      setSimilarity('low')
    } else if (selectedItem === 1) {
      setSimilarity('medium')
    } else {
      setSimilarity('high')
    }
  }

  const onToggle2 = selectedItem => {
    console.log(selectedItem)
    if (selectedItem === 0) {
      setResultset('HIT')
    } else if (selectedItem === 1) {
      setResultset('MISS')
    } else if (selectedItem === 2) {
      setResultset('NONE')
    } else {
      setResultset('ALL')
    }
  }

  const triggerOptions = () => {
    setOptions(options)
  }

  const handleChangeCohorts = selectedOption => {
    setSelectedCohortsAux([])
    selectedCohortsAux.push(selectedOption)
    props.setSelectedCohorts(selectedCohortsAux)
  }

  const handleQEchanges = e => {
    setQEvalue(e.target.value.trim())
  }

  const handleNewQEsearch = () => {
    setShowQEresults(false)
  }

  const handleOntologyChanges = e => {
    setOntologyValue(e.target.value.trim())
  }

  const handleHelpModal1 = () => {
    setIsOpenModal1(true)
  }

  const handleCloseModal1 = () => {
    setIsOpenModal1(false)
  }

  const handleHelpModal2 = () => {
    setIsOpenModal2(true)
  }

  const handleCloseModal2 = () => {
    setIsOpenModal2(false)
  }

  const handleCloseModal3 = () => {
    setPopUp(false)
  }

  const handleHelpModal4 = () => {
    setIsOpenModal4(true)
  }

  const handleHelpModal5 = () => {
    setIsOpenModal5(true)
  }

  const handleHelpModal6 = () => {
    setIsOpenModal6(true)
  }

  const handleFilteringTerms = async e => {
    if (props.collection === 'Individuals') {
      try {
        let res = await axios.get(
          'https://beacons.bsc.es/beacon-network/v2.0.0/individuals/filtering_terms'
        )
        console.log(res)
        if (res.data.response.filteringTerms !== undefined) {
          setFilteringTerms(res)
          setResults(null)
        } else {
          setError('No filtering terms now available')
        }
      } catch (error) {
        console.log(error)
      }
    } else if (props.collection === 'Cohorts') {
      try {
        let res = await axios.get(
          'https://beacons.bsc.es/beacon-network/v2.0.0/cohorts/filtering_terms'
        )
        setFilteringTerms(res)
        setResults(null)
      } catch (error) {
        console.log(error)
      }
    } else if (props.collection === 'Variant') {
      try {
        let res = await axios.get(
          'https://beacons.bsc.es/beacon-network/v2.0.0/g_variants/filtering_terms'
        )
        setFilteringTerms(res)
        setResults(null)
      } catch (error) {
        console.log(error)
      }
    } else if (props.collection === 'Analyses') {
      try {
        let res = await axios.get(
          'https://beacons.bsc.es/beacon-network/v2.0.0/analyses/filtering_terms'
        )
        setFilteringTerms(res)
        setResults(null)
      } catch (error) {
        console.log(error)
      }
    } else if (props.collection === 'Runs') {
      try {
        let res = await axios.get(
          'https://beacons.bsc.es/beacon-network/v2.0.0/runs/filtering_terms'
        )
        setFilteringTerms(res)
        setResults(null)
      } catch (error) {
        console.log(error)
      }
    } else if (props.collection === 'Biosamples') {
      try {
        let res = await axios.get(
          'https://beacons.bsc.es/beacon-network/v2.0.0/biosamples/filtering_terms'
        )
        setFilteringTerms(res)
        setResults(null)
      } catch (error) {
        console.log(error)
      }
    }

    setShowFilteringTerms(true)
  }

  const handleExQueries = () => {
    if (props.collection === 'Individuals') {
      setExampleQ([
        'Weight>100',
        'NCIT:C16352',
        'geographicOrigin=%land%',
        'geographicOrigin!England',
        'NCIT:C42331'
      ])
    } else if (props.collection === 'Variant') {
      setExampleQ(['22 : 16050310 - 16050740', '22 : 16050074 A > G'])
    }
  }

  const handleExtraSectionIndividuals = e => {
    setShowOptions(!showOptions)
    setShowButton(!showButton)
  }

  const handleChangeStart = e => {
    setStart(e.target.value)
  }
  const handleChangeStart2 = e => {
    setStart2(e.target.value)
  }
  const handleChangeRefN2 = e => {
    setRefName2(e.target.value)
  }
  const handleChangeAlternateB2 = e => {
    setAlternateBases2(e.target.value)
  }
  const handleChangeAssembly2 = e => {
    setAssemblyId2(e.target.value)
  }
  const handleChangeAssembly3 = e => {
    setAssemblyId3(e.target.value)
  }

  const handleChangeAlternateB = e => {
    setAlternateBases(e.target.value)
  }

  const handleChangeAlternateB3 = e => {
    setAlternateBases3(e.target.value)
  }

  const handleChangeReferenceB = e => {
    setRefBases(e.target.value)
  }
  const handleChangeReferenceB2 = e => {
    setRefBases2(e.target.value)
  }

  const handleChangeRefN = e => {
    setRefName(e.target.value)
  }

  const handleChangeEnd = e => {
    setEnd(e.target.value)
  }

  const handleChangeVariantType = e => {
    setVariantType(e.target.value)
  }
  const handleChangeVariantType2 = e => {
    setVariantType2(e.target.value)
  }

  const handleChangeAminoacid = e => {
    setAminoacid(e.target.value)
  }
  const handleChangeAminoacid2 = e => {
    setAminoacid2(e.target.value)
  }

  const handleChangeGeneId = e => {
    setGeneId(e.target.value)
  }

  const handleChangeAssembly = e => {
    setAssemblyId(e.target.value)
  }

  const handleClick = () => {
    setShowBar(!showBar)
  }

  const handleHideVariantsForm = e => {
    setHideForm(false)
  }

  const handleQEclick = e => {
    setExpansionSection(true)
  }

  const handleSubmitQE = async e => {
    try {
      if (ontologyValue !== '' && qeValue !== '') {
        resultsQEexact.splice(0, resultsQEexact.length)
        setError(null)
        const res = await axios.get(
          `https://cineca-query-expansion.text-analytics.ch/catalogue_explorer/HorizontalExpansionOls/?keywords=${qeValue}&ontology=${ontologyValue.toLowerCase()}`
        )
        console.log(res)
        let arrayResults = []
        if (res.data.response.ols[qeValue] !== undefined) {
          arrayResults = res.data.response.ols[qeValue].search_term_expansion
          if (arrayResults.length < 1) {
            setError(
              'Not found. Please check the keyword and ontologies and retry'
            )
          }
        } else {
          arrayResults =
            res.data.response.ols[qeValue.toLowerCase()].search_term_expansion
        }

        console.log(arrayResults)
        arrayResults.forEach(element => {
          if (element.label.trim().toLowerCase() === qeValue.toLowerCase()) {
            //exact match
            console.log(qeValue.toLowerCase)
            console.log(element.label.trim().toLowerCase)
            resultsQEexact.push(element)
          }
        })

        if (resultsQEexact.length > 0) {
          setShowQEfirstResults(true)
          matchesQE.splice(0, matchesQE.length)
          console.log(resultsQEexact)
          resultsQEexact.forEach(element => {
            console.log(element)
            arrayFilteringTermsQE.forEach(element2 => {
              if (
                element.obo_id.toLowerCase().trim() ===
                element2.id.toLowerCase().trim()
              ) {
                setError(null)
                matchesQE.push(element2.id)
                console.log(matchesQE)
                console.log('FOUND A MATCH')
                setShowQEresults(true)
              }
            })
          })
        }
      } else {
        setError('Please write the keyword and at least one ontology')
      }
    } catch (error) {
      setError('NOT FOUND')
      console.log(error)
    }
  }

  const handleCheckQE = e => {
    if (e.target.checked === true) {
      if (query !== null && query !== '') {
        console.log(query)
        setQuery(query + ',' + e.target.value)
      } else {
        setQuery(e.target.value)
      }
    } else if (e.target.checked === false) {
      console.log(query)
      let varQuery = ''
      if (query.includes(',' + e.target.value)) {
        varQuery = query.replace(',' + e.target.value, '')
      } else if (query.includes(e.target.value + ',')) {
        varQuery = query.replace(e.target.value + ',', '')
      } else {
        varQuery = query.replace(e.target.value, '')
      }
      setQuery(varQuery)
    }
  }

  const handleForward = () => {
    setShowQEfirstResults(false)
    setShowQEresults(false)
  }

  const handleNext = () => {
    setShowQEfirstResults(false)
    setShowQEresults(true)
  }

  useEffect(() => {
    if (props.collection === 'Individuals') {
      setPlaceholder('filtering term comma-separated, ID><=value')
      setExtraIndividuals(true)
    } else if (props.collection === 'Biosamples') {
      setPlaceholder(
        'key=value, key><=value, or filtering term comma-separated'
      )
    } else if (props.collection === 'Cohorts') {
      setShowCohorts(true)
      setExtraIndividuals(false)
      setPlaceholder('Search for any cohort')
    } else if (props.collection === 'Variant') {
      setPlaceholder('chr : pos ref > alt, chr: start-end')
      setExtraIndividuals(false)
      setShowVariants(true)
    } else if (props.collection === 'Analyses') {
      setPlaceholder('chr : pos ref > alt')
      setExtraIndividuals(false)
    } else if (props.collection === 'Runs') {
      setPlaceholder('chr : pos ref > alt')
      setExtraIndividuals(false)
    } else if (props.collection === 'Datasets') {
      setPlaceholder('Search for any cohort')
      setExtraIndividuals(false)
    } else {
      setPlaceholder('')
    }

<<<<<<< HEAD
    useEffect(() => {

        if (props.collection === 'Individuals') {
            setPlaceholder('filtering term comma-separated, ID><=value')
            setExtraIndividuals(true)

        } else if (props.collection === 'Biosamples') {
            setPlaceholder('key=value, key><=value, or filtering term comma-separated')
        } else if (props.collection === 'Cohorts') {
            setShowCohorts(true)
            setExtraIndividuals(false)
            setPlaceholder('Search for any cohort')
        } else if (props.collection === "Variant") {
            setPlaceholder('chr : pos ref > alt, chr: start-end')
            setExtraIndividuals(false)
            setShowVariants(true)

        } else if (props.collection === "Analyses") {
            setPlaceholder('chr : pos ref > alt')
            setExtraIndividuals(false)
        } else if (props.collection === "Runs") {
            setPlaceholder('chr : pos ref > alt')
            setExtraIndividuals(false)
        } else if (props.collection === 'Datasets') {
            setPlaceholder('Search for any cohort')
            setExtraIndividuals(false)
        } else {
            setPlaceholder('')
        }

        const fetchData = async () => {

            try {
                let res = await axios.get("https://beacon-apis-test.ega-archive.org/api/individuals/filtering_terms?skip=0&limit=0")
                if (res !== null) {
                    res.data.response.filteringTerms.forEach(element => {
                        if (element.type !== "custom") {
                            arrayFilteringTerms.push(element.id)
                            arrayFilteringTermsQE.push(element)
                        }

                    })

                    setstate({
                        query: '',
                        list: arrayFilteringTerms
                    })
                }
            } catch (error) {
                console.log(error)
=======
    const fetchData = async () => {
      try {
        let res = await axios.get(
          'https://ega-archive.org/test-beacon-apis/cineca/individuals/filtering_terms?skip=0&limit=0'
        )
        if (res !== null) {
          res.data.response.filteringTerms.forEach(element => {
            if (element.type !== 'custom') {
              arrayFilteringTerms.push(element.id)
              arrayFilteringTermsQE.push(element)
>>>>>>> 63ffa630
            }
          })

          setstate({
            query: '',
            list: arrayFilteringTerms
          })
        }
      } catch (error) {
        console.log(error)
      }
    }

    // call the function
    fetchData()
      // make sure to catch any error
      .catch(console.error)
  }, [])

  const onSubmit = async event => {
    event.preventDefault()

    setIsSub(!isSubmitted)

    console.log(query)

    authenticateUser()

    setExampleQ([])

    setResetSearch(true)

    if (query === '1' || query === '') {
      setQuery(null)
    }
    if (props.collection === 'Individuals') {
      setResults('Individuals')
    } else if (props.collection === 'Variant') {
      setResults('Variant')
    }
  }

  const onSubmit2 = event => {
    setPlaceholder('filtering term comma-separated, ID><=value')

    setIsSub(!isSubmitted)

    setExampleQ([])

    if (query === '1' || query === '') {
      setQuery(null)
    }
    if (props.collection === 'Individuals') {
      setResults('Individuals')
    } else if (props.collection === 'Variant') {
      setResults('Variant')
    }
  }

  const onSubmitCohorts = () => {
    setResults('Cohorts')

    props.setShowGraphs(true)
  }

  function search (e) {
    setQuery(e.target.value)
  }

  const handleSubmit = async e => {
    e.preventDefault()
    setPlaceholder('filtering term comma-separated, ID><=value')
    setIsSub(!isSubmitted)
    setExampleQ([])
    setResults('Variant')
  }

  return (
    <div className='container1'>
      <div className='container2'>
        <button className='helpButton' onClick={handleHelpModal2}>
          <img
            className='questionLogo2'
            src='./question.png'
            alt='questionIcon'
          ></img>
        </button>
        <NavLink className='NavlinkVerifier' exact to='/verifier'>
          BEACON VERIFIER
        </NavLink>

        <div className='logos'>
          {/* <a href="https://www.cineca-project.eu/" target="_blank">
                        <img className="cinecaLogo" src="./CINECA_logo.png" alt='cinecaLogo'></img>
                    </a> */}
          <a href='https://elixir-europe.org/' target='_blank'>
            <img
              className='elixirLogo'
              src='./white-orange-logo.png'
              alt='elixirLogo'
            ></img>
          </a>
        </div>
      </div>

      <div className='Modal1'>
        {popUp && (
          <ReactModal
            isOpen={popUp}
            onRequestClose={handleCloseModal3}
            shouldCloseOnOverlayClick={true}
          >
            <button onClick={handleCloseModal3}>
              <img
                className='closeLogo'
                src='./cancel.png'
                alt='cancelIcon'
              ></img>
            </button>

            <p>
              Please, bear in mind that you might have to log in to get
              information from some datasets.
            </p>
          </ReactModal>
        )}
      </div>
      <nav className='navbar'>
        <div>
          {expansionSection === false && cohorts === false && (
            <button onClick={handleQEclick}>
              <h2 className='queryExpansion'>Query expansion</h2>
            </button>
          )}
        </div>
        {expansionSection === true && (
          <div>
            <button onClick={() => setExpansionSection(false)}>
              <img className='hideQE' src='../hide.png' alt='hideIcon'></img>
            </button>
            <div className='expansionContainer2'>
              {showQEresults === false && showQEfirstResults === false && (
                <div className='qeSection'>
                  <h2 className='qeSubmitH2'>Horizontal query expansion</h2>
                  <input
                    className='QEinput'
                    type='text'
                    value={qeValue}
                    autoComplete='on'
                    placeholder={
                      'Type ONE keyword (what you want to search): e.g., melanoma'
                    }
                    onChange={e => handleQEchanges(e)}
                    aria-label='ID'
                  />
                  <input
                    className='QEinput2'
                    type='text'
                    value={ontologyValue}
                    autoComplete='on'
                    placeholder={
                      'Type the ontologies to include in the search comma-separated: e.g., mondo,ncit'
                    }
                    onChange={e => handleOntologyChanges(e)}
                    aria-label='ID'
                  />
                  <button onClick={handleSubmitQE}>
                    <h2 className='qeSubmit'>SUBMIT</h2>
                  </button>
                </div>
              )}
              {showQEfirstResults === true && (
                <div className='qeSection'>
                  <h2 className='qeSubmitH2'>Horizontal query expansion</h2>

                  {ontologyValue.includes(',') && (
                    <p className='textQE2'>
                      Results found of <b>exactly {qeValue} </b> keyword from{' '}
                      <b>{ontologyValue.toUpperCase()}</b> ontologies:
                    </p>
                  )}
                  {!ontologyValue.includes(',') && (
                    <p className='textQE2'>
                      Results found of <b>exactly {qeValue} </b> keyword from{' '}
                      <b>{ontologyValue.toUpperCase()}</b> ontology:
                    </p>
                  )}
                  {resultsQEexact.map((element, index) => {
                    return (
                      <div>
                        <li className='qeListItem' key={index}>
                          {element.obo_id}
                        </li>
                      </div>
                    )
                  })}
                  <button onClick={handleForward} className='forwardButton'>
                    RETURN
                  </button>
                  <button onClick={handleNext} className='nextButton'>
                    SEARCH IN FILTERING TERMS
                  </button>
                </div>
              )}
              {showQEresults === true && showQEfirstResults === false && (
                <div className='qeSection'>
                  <h2 className='qeSubmitH2'>Horizontal query expansion</h2>
                  {matchesQE.length > 0 && (
                    <p className='textQE'>
                      We looked for all the ontology terms derived from the
                      typed keyword <b>"{qeValue}" </b> that are part of the
                      Beacon Network <b>filtering terms</b>. You can select them
                      so that they are automatically copied to your query.
                      Please be aware that if you want to look for individuals{' '}
                      <b>with either one ontology or the other </b>you have to
                      do different searches <b>for now.</b> In other words, one
                      ontology term at a time. If you included all ontologies in
                      a unique search you would be looking for individuals with
                      several {qeValue} ontology terms in the same document,
                      which does not makes much sense.
                    </p>
                  )}
                  {matchesQE.length === 0 && (
                    <h5>
                      Unfortunately the keyword is not among the current
                      filtering terms
                    </h5>
                  )}
                  {matchesQE.map(element => {
                    return (
                      <div className='divCheckboxQE'>
                        <label className='labelQE'>
                          <input
                            onChange={handleCheckQE}
                            className='inputCheckbox'
                            type='checkbox'
                            value={element}
                          />
                          {element}
                        </label>
                      </div>
                    )
                  })}
                  <button onClick={handleNewQEsearch}>
                    <h2 className='newQEsearch'>New QE search</h2>
                  </button>
                </div>
              )}
              {error !== null && <h6 className='errorQE'>{error}</h6>}
            </div>
          </div>
        )}

        {showBar === true && (
          <div className='container-fluid'>
            {cohorts === false && showBar === true && (
              <div>
                <form className='d-flex' onSubmit={onSubmit}>
                  <input
                    className='formSearch'
                    type='search'
                    placeholder={placeholder}
                    value={query}
                    onChange={e => search(e)}
                    aria-label='Search'
                  />
                  {!isSubmitted && (
                    <button className='searchButton' type='submit'>
                      <img
                        className='searchIcon'
                        src='./magnifier.png'
                        alt='searchIcon'
                      ></img>
                    </button>
                  )}
                  {isSubmitted && (
                    <div className='newSearch'>
                      <button
                        className='newSearchButton'
                        onClick={onSubmit2}
                        type='submit'
                      >
                        NEW SEARCH
                      </button>
                    </div>
                  )}
                </form>
              </div>
            )}

            {cohorts && (
              <div className='cohortsModule'>
                <Select
                  onClick={triggerOptions}
                  closeMenuOnSelect={false}
                  components={animatedComponents}
                  defaultValue={[]}
                  isMulti
                  options={options}
                  onChange={handleChangeCohorts}
                  autoFocus={true}
                  //onToggleCallback={onToggle3}
                />

                <form className='d-flex2' onSubmit={onSubmitCohorts}>
                  {results !== 'Cohorts' && (
                    <button className='searchButton2' type='submit'>
                      <img
                        className='forwardIcon'
                        src='./adelante.png'
                        alt='searchIcon'
                      ></img>
                    </button>
                  )}
                </form>
              </div>
            )}
          </div>
        )}

        <div className='additionalOptions'>
          <div className='example'>
            {cohorts === false && props.collection !== '' && showBar === true && (
              <div className='bulbExample'>
                <button className='exampleQueries' onClick={handleExQueries}>
                  Query Examples
                </button>
                <img
                  className='bulbLogo'
                  src='../light-bulb.png'
                  alt='bulbIcon'
                ></img>
                <div>
                  {exampleQ[0] &&
                    exampleQ.map(result => {
                      return (
                        <div id='exampleQueries'>
                          <button
                            className='exampleQuery'
                            onClick={() => {
                              setPlaceholder(`${result}`)
                              setQuery(`${result}`)
                              setValue(`${result}`)
                            }}
                          >
                            {result}
                          </button>
                        </div>
                      )
                    })}
                </div>
              </div>
            )}
            {props.collection !== '' && showBar === true && (
              <button className='filters' onClick={handleFilteringTerms}>
                Filtering Terms
              </button>
            )}
            <div className='resultSetsDiv'>
              <label>
                <h2>Include Resultset Responses</h2>
              </label>
              <MultiSwitch
                texts={['HIT', 'MISS', 'NONE', 'ALL']}
                selectedSwitch={0}
                bgColor={'white'}
                onToggleCallback={onToggle2}
                fontColor={'black'}
                selectedFontColor={'white'}
                border='0'
                selectedSwitchColor='#e29348'
                borderWidth='1'
                height={'23px'}
                fontSize={'12px'}
                eachSwitchWidth={55}
              ></MultiSwitch>
            </div>
          </div>
        </div>
        {showVariants === true && showBar === true && (
          <button className='modeVariants' onClick={handleClick}>
            <h2 className='modeVariantsQueries'>Change to FORM mode</h2>
          </button>
        )}
        {showVariants === true && showBar === false && (
          <button className='modeVariants' onClick={handleClick}>
            <h2 className='modeVariantsQueries'>Change to BAR mode</h2>
          </button>
        )}
        <hr></hr>
        {showExtraIndividuals && (
          <div className='containerExtraSections'>
            {showButton && (
              <button
                className='arrowButton'
                onClick={handleExtraSectionIndividuals}
              >
                <img
                  className='arrowLogo'
                  src='../arrow-down.png'
                  alt='arrowIcon'
                ></img>
              </button>
            )}
            {!showButton && (
              <button
                className='arrowButton'
                onClick={handleExtraSectionIndividuals}
              >
                <img
                  className='arrowLogo'
                  src='../arrow-up.png'
                  alt='arrowUpIcon'
                ></img>
              </button>
            )}
            {showOptions && (
              <div className='extraSections'>
                <div className='advContainer'>
                  <form className='advSearchForm' onSubmit={onSubmit}>
                    <div>
                      <div className='resultset'>
                        <div className='advSearch-module'>
                          <button
                            className='helpButton2'
                            onClick={handleHelpModal5}
                          >
                            <img
                              className='questionLogo'
                              src='./question.png'
                              alt='questionIcon'
                            ></img>
                          </button>
                          <label>
                            <h2>Similarity</h2>
                          </label>
                          <input
                            id='similarityCheck'
                            type='checkbox'
                            defaultChecked={false}
                            onChange={() => setChecked2(!checked2)}
                          />

                          {checked2 && (
                            <MultiSwitch
                              texts={['Low', 'Medium', 'High']}
                              selectedSwitch={0}
                              bgColor={'white'}
                              onToggleCallback={onToggle}
                              fontColor={'black'}
                              selectedFontColor={'white'}
                              border='0'
                              selectedSwitchColor='#4f85bc'
                              borderWidth='1'
                              height={'23px'}
                              fontSize={'12px'}
                              eachSwitchWidth={60}
                            ></MultiSwitch>
                          )}
                        </div>
                        <div className='advSearch-module'>
                          <button
                            className='helpButton2'
                            onClick={handleHelpModal6}
                          >
                            <img
                              className='questionLogo'
                              src='./question.png'
                              alt='questionIcon'
                            ></img>
                          </button>
                          <label>
                            <h2>Include Descendant Terms</h2>
                          </label>
                          <div className='switchDescendants'>
                            <h3>False</h3>
                            <Switch
                              checked={checked}
                              onChange={handleChangeSwitch}
                              inputProps={{ 'aria-label': 'controlled' }}
                              color='warning'
                              size='small'
                            />
                            <h3>True</h3>
                          </div>
                        </div>
                      </div>
                    </div>
                  </form>
                </div>
              </div>
            )}
          </div>
        )}
        {hideForm === true && (
          <button onClick={handleHideVariantsForm}>
            <img
              className='arrowLogo'
              src='../arrow-down.png'
              alt='arrowIcon'
            />
          </button>
        )}
        {showVariants && showBar === false && hideForm === false && (
          <div>
            <form onSubmit={handleSubmit}>
              <div className='variantsContainer'>
                <div className='moduleVariants'>
                  <label className='labelVariantsTittle'>
                    Sequence queries
                  </label>
                  <div>
                    <label className='labelVariants'>AssemblyID*</label>
                    <input
                      className='inputVariants'
                      type='text'
                      value={assemblyId}
                      onChange={handleChangeAssembly}
                    ></input>
                  </div>
                  <div>
                    <label className='labelVariants'>Reference name*</label>
                    <input
                      className='inputVariants'
                      type='text'
                      value={referenceName}
                      onChange={handleChangeRefN}
                    ></input>
                  </div>
                  <div>
                    <label className='labelVariants'>
                      Start (single value)*
                    </label>
                    <input
                      className='inputVariants'
                      type='text'
                      value={start}
                      onChange={handleChangeStart}
                    ></input>
                  </div>
                  <div>
                    <label className='labelVariants'>referenceBases</label>
                    <input
                      className='inputVariants'
                      type='text'
                      value={referenceBases}
                      onChange={handleChangeReferenceB}
                    ></input>
                  </div>
                  <div>
                    <label className='labelVariants'>alternateBases*</label>
                    <input
                      className='inputVariants'
                      type='text'
                      value={alternateBases}
                      onChange={handleChangeAlternateB}
                    ></input>
                  </div>
                  <div className='DivButtonVariants'>
                    <input
                      className='buttonVariants'
                      type='submit'
                      value='Search'
                    />
                  </div>
                </div>
                <div className='moduleVariants'>
                  <label className='labelVariantsTittle'>Range queries</label>
                  <div>
                    <label className='labelVariants'>AssemblyID*</label>
                    <input
                      className='inputVariants'
                      type='text'
                      value={assemblyId2}
                      onChange={handleChangeAssembly2}
                    ></input>
                  </div>
                  <div>
                    <label className='labelVariants'>Reference name*</label>
                    <input
                      className='inputVariants'
                      type='text'
                      value={referenceName2}
                      onChange={handleChangeRefN2}
                    ></input>
                  </div>
                  <div>
                    <label className='labelVariants'>
                      Start (single value)*
                    </label>
                    <input
                      className='inputVariants'
                      type='text'
                      value={start2}
                      onChange={handleChangeStart2}
                    ></input>
                  </div>
                  <div>
                    <label className='labelVariants'>End (single value)*</label>
                    <input
                      className='inputVariants'
                      type='text'
                      value={end}
                      onChange={handleChangeEnd}
                    ></input>
                  </div>
                  <div>
                    <label className='labelVariants'>Variant type:</label>
                    <input
                      className='inputVariants'
                      type='text'
                      value={variantType}
                      onChange={handleChangeVariantType}
                    ></input>{' '}
                  </div>
                  <div>
                    <h3>OR</h3>
                    <div className='basesSection'>
                      <div className='referenceBasesContainer'>
                        <label className='labelVariants'>referenceBases:</label>
                        <input
                          className='inputVariants'
                          type='text'
                          value={referenceBases2}
                          onChange={handleChangeReferenceB2}
                        ></input>
                      </div>
                      <div>
                        <label className='labelVariants'>alternateBases:</label>
                        <input
                          className='inputVariants'
                          type='text'
                          value={alternateBases2}
                          onChange={handleChangeAlternateB2}
                        ></input>
                      </div>
                    </div>
                  </div>
                  <div>
                    <h3>OR</h3>
                    <label className='labelVariants'>Aminoacid Change:</label>
                    <input
                      className='inputVariants'
                      type='text'
                      value={aminoacid}
                      onChange={handleChangeAminoacid}
                    ></input>
                  </div>
                  <div className='DivButtonVariants'>
                    <input
                      className='buttonVariants'
                      type='submit'
                      value='Search'
                    />
                  </div>
                </div>
                <div className='moduleVariants'>
                  <label className='labelVariantsTittle'>Gene ID queries</label>
                  <div>
                    <label className='labelVariants'>Gene ID*</label>
                    <input
                      className='inputVariants'
                      type='text'
                      value={geneID}
                      onChange={handleChangeGeneId}
                    ></input>
                  </div>
                  <div>
                    <label className='labelVariants'>AssemblyID</label>
                    <input
                      className='inputVariants'
                      type='text'
                      value={assemblyId3}
                      onChange={handleChangeAssembly3}
                    ></input>
                  </div>
                  <div>
                    <label className='labelVariants'>Variant type:</label>
                    <input
                      className='inputVariants'
                      type='text'
                      value={variantType2}
                      onChange={handleChangeVariantType2}
                    ></input>
                  </div>
                  <div className='DivButtonVariants'>
                    <input
                      className='buttonVariants'
                      type='submit'
                      value='Search'
                    />
                  </div>
                </div>
              </div>
            </form>
          </div>
        )}
      </nav>

      <div>
        <ReactModal
          isOpen={isOpenModal1}
          onRequestClose={handleCloseModal1}
          shouldCloseOnOverlayClick={true}
        >
          <button onClick={handleCloseModal1}>
            <img
              className='closeLogo'
              src='./cancel.png'
              alt='cancelIcon'
            ></img>
          </button>

          <p>Help for alphanumerical and numerical queries.</p>
        </ReactModal>
        <ReactModal
          isOpen={isOpenModal2}
          onRequestClose={handleCloseModal2}
          shouldCloseOnOverlayClick={true}
        >
          <button onClick={handleCloseModal2}>
            <img
              className='closeLogo'
              src='./cancel.png'
              alt='cancelIcon'
            ></img>
          </button>

          <p>Help for queries.</p>
        </ReactModal>
      </div>

      <hr></hr>
      <div className='results'>
        {results === null && !showFilteringTerms && (
          <ResultsDatasets trigger={trigger} />
        )}
        {isSubmitted && results === 'Individuals' && (
          <div>
            <IndividualsResults
              query={query}
              resultSets={resultSet}
              ID={ID}
              operator={operator}
              valueFree={valueFree}
              descendantTerm={descendantTerm}
              similarity={similarity}
              isSubmitted={isSubmitted}
            />
          </div>
        )}
        {isSubmitted && results === 'Variant' && (
          <div>
            <VariantsResults
              query={query}
              setHideForm={setHideForm}
              showBar={showBar}
              aminoacid2={aminoacid2}
              assemblyId2={assemblyId2}
              assemblyId3={assemblyId3}
              alternateBases3={alternateBases3}
              alternateBases2={alternateBases2}
              isSubmitted={isSubmitted}
              variantType2={variantType2}
              start2={start2}
              referenceName2={referenceName2}
              referenceName={referenceName}
              assemblyId={assemblyId}
              start={start}
              end={end}
              variantType={variantType}
              alternateBases={alternateBases}
              referenceBases={referenceBases}
              referenceBases2={referenceBases2}
              aminoacid={aminoacid}
              geneID={geneID}
            />
          </div>
        )}
        {results === null && showFilteringTerms && (
          <FilteringTermsIndividuals
            filteringTerms={filteringTerms}
            collection={props.collection}
            setPlaceholder={setPlaceholder}
            placeholder={placeholder}
            query={query}
            setQuery={setQuery}
          />
        )}
      </div>
    </div>
  )
}

export default Layout<|MERGE_RESOLUTION|>--- conflicted
+++ resolved
@@ -501,7 +501,7 @@
       setPlaceholder('')
     }
 
-<<<<<<< HEAD
+
     useEffect(() => {
 
         if (props.collection === 'Individuals') {
@@ -552,36 +552,6 @@
                 }
             } catch (error) {
                 console.log(error)
-=======
-    const fetchData = async () => {
-      try {
-        let res = await axios.get(
-          'https://ega-archive.org/test-beacon-apis/cineca/individuals/filtering_terms?skip=0&limit=0'
-        )
-        if (res !== null) {
-          res.data.response.filteringTerms.forEach(element => {
-            if (element.type !== 'custom') {
-              arrayFilteringTerms.push(element.id)
-              arrayFilteringTermsQE.push(element)
->>>>>>> 63ffa630
-            }
-          })
-
-          setstate({
-            query: '',
-            list: arrayFilteringTerms
-          })
-        }
-      } catch (error) {
-        console.log(error)
-      }
-    }
-
-    // call the function
-    fetchData()
-      // make sure to catch any error
-      .catch(console.error)
-  }, [])
 
   const onSubmit = async event => {
     event.preventDefault()

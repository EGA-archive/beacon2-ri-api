from .. import conf
<<<<<<< HEAD
from ..utils import filter_hstore
=======
from ..utils.json import jsonb

>>>>>>> 4613cb35

def ga4gh_service_info_v10(row):
    return {
        'id': conf.beacon_id,
        'name': conf.beacon_name,
        'type': {
            'group': conf.ga4gh_service_type_group,
            'artifact': conf.ga4gh_service_type_artifact,
            'version': conf.ga4gh_service_type_version
        },
        'description': conf.description,
        'organization': {
            'name': conf.org_name,
            'url': conf.org_welcome_url
        },
        'contactUrl': conf.org_contact_url,
        'documentationUrl': conf.documentation_url,
        'createDateTime': conf.create_datetime,
        'updateDateTime': conf.update_datetime,
        'environment': conf.environment,
        'version': conf.version,
        'url': conf.service_url,
    }


def ga4gh_phenopackets_biosamples_v10(row):
<<<<<<< HEAD
    schema_name = 'ga4gh-phenopacket-biosample-v1.0'
    abnormal_sample_ontology = 'EFO:0009655'
    return {
        'id': None, # required
        # 'subject': None,
        # 'phenotypic_features': None,
        'biosamples': [{
            'id': row['biosample_stable_id'],
            'individual_id': row['individual_stable_id'],
            'description': row['description'],
            'sampled_tissue': get_sampled_tissue(row['sample_origins_ontology'], schema_name),
            'phenotypic_features': None,
            'taxonomy': None,
            'individual_age_at_collection': {
                'age': row['individual_age_at_collection'],
            },
            'histological_diagnosis': None,
            'tumor_progression': {
                    'id': row['tumor_progression_ontology'],
                    'label': row['tumor_progression_ontology_label'],
                },
            'tumor_grade': {
                    'id': row['tumor_grade_ontology'],
                    'label': row['tumor_grade_ontology_label'],
                },
            'diagnostic_markers': None,
            'procedure': {
                'code': {
                    'id': row['obtention_procedure_ontology'],
                    'label': row['obtention_procedure_ontology_label'],
                },
                'body_site': None,
            },
            'hts_files': None,
            'variants': None,
            'is_control_sample': True if row['biosample_status_ontology'] == abnormal_sample_ontology else False,
        }],
        # 'genes': None,
        # 'variants': None,
        # 'diseases': None,
        # 'hts_files': None,
        'meta_data': None, # required
    }


def get_sampled_tissue(hstore, schema_name):
    """
    Retunrs the first element of the list.
    This is because this field might have many values but phenopackets only accepts one.
    """
    sample_origins = list(filter_hstore(hstore, schema_name))
    return sample_origins[0] if sample_origins is not None else None


def ga4gh_phenopackets_individual_v10(row):
    schema_name = 'ga4gh-phenopacket-individual-v1.0'
    return {
        'id': None, # required
        'subject': {
            'id': row['individual_stable_id'], # required
            'alternate_ids': None,
            'date_of_birth': None,
            'age': None,
            'sex': row['sex'].upper() if row['sex'] else None,
            'karyotypic_sex': None,
            'taxonomy': {
                'id': row['taxon_id_ontology'],
                'label': row['taxon_id_ontology_label'],
            }
        },
        'phenotypic_features': filter_hstore(row['phenotypic_features'], schema_name),
        # 'biosamples': None,
        # 'genes': None,
        # 'variants': None,
        'diseases': filter_hstore(row['diseases'], schema_name),
        # 'hts_files': None,
=======
    return {
        'id': None, # required
        'subject': {
            'id': None, # required
            'alternate_ids': None,
            'date_of_birth': None,
            'age': None,
            'sex': None,
            'karyotypic_sex': None,
            'taxonomy': None,
        },
        'phenotypic_features': None,
        'biosamples': None,
        'genes': None,
        'variants': None,
        'diseases': None,
        'hts_files': None,
>>>>>>> 4613cb35
        'meta_data': None, # required
    }


<<<<<<< HEAD
def ga4gh_phenopackets_variant_v10(row):
    return {
        'id': None, # required
        # 'subject': None,
        # 'phenotypic_features': None,
        # 'biosamples': None,
        # 'genes': None,
        'variants': [{
            'vcfAllele': {
                'genome_assembly': row['assembly_id'],  # required
                'id': row['variant_id'],
                'chr': row['refseq'],  # required
                'pos': row['start'],  # required
                'ref': row['reference'],  # required
                'alt': row['alternate'],  # required
                'info': None,
            },
            'zygosity': None,
        }],
        # 'diseases': None,
        # 'hts_files': None,
        'meta_data': None, # required
    }


def ga4gh_phenopackets_variant_annotation_v10(row):
    schema_name = 'ga4gh-phenopacket-variant-annotation-v1.0'

    transcripts_hgvs_ids = []
    for hgvs_id in row['transcript_hgvs_ids'] or []:
        transcripts_hgvs_ids.append({
            'hgvsAllele': {
                'id': None,
                'hgvs': hgvs_id
            },
            'zygosity': None,
        })

    return {
        'id': None, # required
        # 'subject': None,
        # 'phenotypic_features': None,
        # 'biosamples': None,
        'genes': filter_hstore(row['genomic_features_ontology'], schema_name),
        'variants': transcripts_hgvs_ids,
        # 'diseases': None,
        # 'hts_files': None,
        'meta_data': None, # required
=======
def ga4gh_phenopackets_individual_v10(row):
    return {
        'phenopacket': {
            'id': None, # required
            'subject': {
                'id': row['individual_stable_id'], # required
                'alternate_ids': None,
                'date_of_birth': None,
                'age': None,
                'sex': row['sex'].upper() if row['sex'] else None,
                'karyotypic_sex': None,
                'taxonomy': {
                    'id': row['taxon_id_ontology'],
                    'label': row['taxon_id_ontology_label'],
                }
            },
            'phenotypic_features': jsonb(row['phenotypic_features']),
            'diseases': {},
        },
        'family': {
            'id': None,
            'proband': None,
            'pedigree': None,
        }
>>>>>>> 4613cb35
    }<|MERGE_RESOLUTION|>--- conflicted
+++ resolved
@@ -1,10 +1,6 @@
 from .. import conf
-<<<<<<< HEAD
 from ..utils import filter_hstore
-=======
-from ..utils.json import jsonb
 
->>>>>>> 4613cb35
 
 def ga4gh_service_info_v10(row):
     return {
@@ -31,7 +27,6 @@
 
 
 def ga4gh_phenopackets_biosamples_v10(row):
-<<<<<<< HEAD
     schema_name = 'ga4gh-phenopacket-biosample-v1.0'
     abnormal_sample_ontology = 'EFO:0009655'
     return {
@@ -108,30 +103,10 @@
         # 'variants': None,
         'diseases': filter_hstore(row['diseases'], schema_name),
         # 'hts_files': None,
-=======
-    return {
-        'id': None, # required
-        'subject': {
-            'id': None, # required
-            'alternate_ids': None,
-            'date_of_birth': None,
-            'age': None,
-            'sex': None,
-            'karyotypic_sex': None,
-            'taxonomy': None,
-        },
-        'phenotypic_features': None,
-        'biosamples': None,
-        'genes': None,
-        'variants': None,
-        'diseases': None,
-        'hts_files': None,
->>>>>>> 4613cb35
         'meta_data': None, # required
     }
 
 
-<<<<<<< HEAD
 def ga4gh_phenopackets_variant_v10(row):
     return {
         'id': None, # required
@@ -180,30 +155,4 @@
         # 'diseases': None,
         # 'hts_files': None,
         'meta_data': None, # required
-=======
-def ga4gh_phenopackets_individual_v10(row):
-    return {
-        'phenopacket': {
-            'id': None, # required
-            'subject': {
-                'id': row['individual_stable_id'], # required
-                'alternate_ids': None,
-                'date_of_birth': None,
-                'age': None,
-                'sex': row['sex'].upper() if row['sex'] else None,
-                'karyotypic_sex': None,
-                'taxonomy': {
-                    'id': row['taxon_id_ontology'],
-                    'label': row['taxon_id_ontology_label'],
-                }
-            },
-            'phenotypic_features': jsonb(row['phenotypic_features']),
-            'diseases': {},
-        },
-        'family': {
-            'id': None,
-            'proband': None,
-            'pedigree': None,
-        }
->>>>>>> 4613cb35
     }
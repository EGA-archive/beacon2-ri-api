--- conflicted
+++ resolved
@@ -12,12 +12,9 @@
 * ``/access_levels`` -  Information about the access levels of the Beacon;
 * ``/filtering terms`` -  Information about existing ontology filters in the Beacon;
 * ``/query`` -  querying/filtering datasets in the Beacon;
-<<<<<<< HEAD
 * ``/genomic_query`` -  querying/filtering datasets in the Beacon that contain a certain SNP or that contain variants inside a certain region;
-=======
 * ``/genomic_snp`` -  querying/filtering datasets in the Beacon that contain a certain SNP;
 * ``/genomic_region`` -  querying/filtering datasets in the Beacon that contain variants inside a certain region;
->>>>>>> f6c8bbec
 * ``/samples`` -  querying/filtering samples in the Beacon that match certain parameters and/or contain a certain variant;
 * ``/individuals`` -  querying/filtering individuals in the Beacon that match certain parameters and/or contain a certain variant;
 """
"""
Samples/Individuals Endpoint.

* ``/samples`` 
* ``/individuals`` 

Query samples/individuals with specific parameters and/or containing a certain variant. 

.. note:: See ``schemas/samples.json`` for checking the parameters accepted in this endpoint.
"""
import ast
import logging
import requests
import random
import pandas as pd

from .exceptions import BeaconBadRequest, BeaconServerError, BeaconForbidden, BeaconUnauthorised
from .. import __apiVersion__, __id__
from ..conf.config import DB_SCHEMA

from ..utils.polyvalent_functions import create_prepstmt_variables, filter_exists, datasetHandover
from ..utils.polyvalent_functions import prepare_filter_parameter, parse_filters_request
from ..utils.polyvalent_functions import fetch_datasets_access, access_resolution
from ..utils.models import variant_object, variantAnnotation_object, biosample_object, individual_object

from .genomic_query import fetch_resulting_datasets, fetch_variantAnnotations, snp_resultsHandover


LOG = logging.getLogger(__name__)


# ----------------------------------------------------------------------------------------------------------------------
#                                         FORMATTING
# ----------------------------------------------------------------------------------------------------------------------

def transform_record(response):
    
    response["datasetId"] = response.pop("stable_id_dt")
    response["internalId"] = response.pop("dataset_id")
    response["exists"] = True
    response["variantCount"] = response.pop("variant_cnt")  
    response["callCount"] = response.pop("call_cnt") 
    response["sampleCount"] = response.pop("sample_cnt") 
    response["frequency"] = 0 if response.get("frequency") is None else float(response.pop("frequency"))
    response["numVariants"] = 0 if response.get("num_variants") is None else response.pop("num_variants")
    response["info"] = {"accessType": response.pop("access_type"),
                        "matchingSampleCount": 0 if response.get("matching_sample_cnt") is None else response.pop("matching_sample_cnt")}
    response["datasetHandover"] = datasetHandover(response["datasetId"])
    
    return response


def create_query(processed_request):
    """
    Restructure the request to build the query object
    """
    query = {
        "variant": {
            "referenceBases": "" if not processed_request.get("referenceBases") else processed_request.get("referenceBases"),
            "alternateBases": "" if not processed_request.get("alternateBases") else processed_request.get("alternateBases"),
            "referenceName": "" if not processed_request.get("referenceName") else processed_request.get("referenceName"),
            "start": None if not processed_request.get("start") else processed_request.get("start"),
            "end": None if not processed_request.get("end") else processed_request.get("end"),
            "assemblyId": "" if not processed_request.get("assemblyId") else processed_request.get("assemblyId")
            },
        "datasets": {
            "datasetIds": None if not processed_request.get("datasetIds") else processed_request.get("datasetIds"),
            "includeDatasetResponses": "ALL" if not processed_request.get("includeDatasetResponses") else processed_request.get("includeDatasetResponses")
             },
    "filters": None if not processed_request.get("filters") else processed_request.get("filters"),
    "customFilters": None if not processed_request.get("customFilters") else processed_request.get("customFilters"),
    }

    return query


# ----------------------------------------------------------------------------------------------------------------------
#                                         MAIN FUNCTIONS
# ----------------------------------------------------------------------------------------------------------------------

# Definition of interesting columns depending on the target object, use for create_individuals_object() and 
# create_samples_object()
# sample_columns = ['sample_id', 'sample_stable_id', 'tissue', 'description']
# individual_columns = ['patient_id','patient_stable_id', 'sex', 'age_of_onset', 'disease']
# variant_columns = ['unique_id', 'dataset_id', 'data_id','chromosome', 'variant_id', 'reference', 
#                    'alternate', 'start', 'end', 'type', 'sv_length', 'variant_cnt', 'call_cnt', 
#                    'sample_cnt', 'matching_sample_cnt', 'frequency']
# Definition of interesting columns depending on the target object
sample_columns = ['sample_id', 'sample_stable_id', 'description', 'biosample_status', 'individual_age_at_collection_age',
                 'individual_age_at_collection_age_group', 'organ', 'tissue', 'cell_type', 'obtention_procedure', 
                 'tumor_progression', 'tumor_grade', 'patient_stable_id']
individual_columns = ['patient_id','patient_stable_id', 'sex', 'ethnicity', 'geographic_origin']
variant_columns = ['unique_id','chromosome', 'variant_id', 'reference', 
                   'alternate', 'start', 'end', 'type']
dataset_columns = ['dataset_id', 'stable_id_dt', 'variant_cnt', 'call_cnt', 
                   'sample_cnt', 'matching_sample_cnt', 'frequency', 'access_type']
variant_and_dataset_columns = variant_columns + dataset_columns
disease_columns = ['disease', 'age', 'age_group', 'stage', 'family_history']
pedigree_columns = ['pedigree_id', 'pedigree_role', 'number_of_individuals_tested', 'pedigree_disease', 'pedigree_description'] 


async def create_variantsFound_object(db_pool, variants_df, include_dataset, processed_request, valid_datasets):
    """
    Create the raw object and shape as the spec at the same time by calling other functions.
    """
    # Decide to show all variants or just a subset
    include_all_variants = "false" if not processed_request.get("includeAllVariants") else processed_request.get("includeAllVariants")
    reduced_response = True if include_all_variants == "false" else False
    all_variants = list(variants_df.unique_id)
    if reduced_response and len(all_variants) > 5:
        all_variants = list(variants_df.unique_id)
        subset_variants = random.sample(all_variants, 5)
        variants_df = variants_df[variants_df.unique_id.isin(subset_variants)]

    by_variant = variants_df.groupby('unique_id')

    # Iterate and create the objects
    variants_found_object = []
    for variant_id, df in by_variant:
        # gather the raw info
        variant_info_raw = df[variant_columns].drop_duplicates().to_dict('r')[0]
        datasetAlleleResponses_raw = df[dataset_columns].drop_duplicates().to_dict('r')
        datasetAlleleResponses = [transform_record(record) for record in datasetAlleleResponses_raw]
        
        # rename variant_info keys
        variant_info = {
            "variantId": variant_info_raw.get("variant_id"),
            "chromosome":  variant_info_raw.get("chromosome"),
            "referenceBases": variant_info_raw.get("reference"),
            "alternateBases": variant_info_raw.get("alternate"),
            "variantType": variant_info_raw.get("variant_type"),
            "start": variant_info_raw.get("start"), 
            "end": variant_info_raw.get("end")
        }
        
        # shape datasetAlleleResponse
        
        # If  the includeDatasets option is ALL or MISS we have to "create" the miss datasets (which will be tranformed also) and join them to the datasetAlleleResponses
        if include_dataset in ['ALL', 'MISS']:

            list_hits = [record["internalId"] for record in datasetAlleleResponses]
            list_all = valid_datasets
            # list_all = await get_datasetspersample(db_pool, sample_id)
            list_all_valid = [x for x in list_all if x in valid_datasets]
            accessible_missing = [int(x) for x in list_all_valid if x not in list_hits]
            miss_datasets = await fetch_resulting_datasets(db_pool, "", misses=True, accessible_missing=accessible_missing)
            datasetAlleleResponses += miss_datasets
        datasetAlleleResponses = filter_exists(include_dataset, datasetAlleleResponses)
        
        
        # do some extra stuff for variantAnnotations
        rsID, cellBase_dict, dbSNP_dict = await fetch_variantAnnotations(variant_info)
        if rsID: variant_info["variantId"] = rsID
        
        # create the dict
        variant_found = {
            'variant': variant_object(processed_request, variant_info),
            'datasetAlleleResponses': datasetAlleleResponses,
            "variantAnnotations": variantAnnotation_object(processed_request, cellBase_dict, dbSNP_dict, {}),
            "variantHandover": snp_resultsHandover(rsID) if rsID else '',
            "info": {}
        }
        
        variants_found_object.append(variant_found)
    return variants_found_object



async def create_individuals_object(db_pool, main_df, include_dataset, processed_request, valid_datasets, simple = False):
    by_individual = main_df.groupby('patient_id')

    individual_responses_list = []

    # iterating through the samples and creating the objects
    for individual_id, individual_df in by_individual:
        individual_response = {}

        individual = individual_df[individual_columns].drop_duplicates().to_dict('r')[0]

        # adding the info about diseases and pedigrees
        diseases = individual_df[disease_columns].drop_duplicates().to_dict('r')
        individual.update({'diseases': diseases})
        pedigrees = individual_df[pedigree_columns].drop_duplicates().to_dict('r')
        individual.update({'pedigrees': pedigrees})

        individual_response['individual'] = individual_object(individual, processed_request)

        if not simple:
            samples_object = individual_df[sample_columns].drop_duplicates().to_dict('r')
            individual_response['samples'] = [biosample_object(sample, processed_request)
                            for sample in samples_object]

            # variants_raw = individual_df[variant_columns].drop_duplicates().to_dict('r')
            # individual_response['variantsFound'] = variants_raw
            
            variants_df = individual_df[variant_and_dataset_columns].drop_duplicates()
            individual_response['variantsFound'] = await create_variantsFound_object(db_pool, variants_df, include_dataset, processed_request, valid_datasets)
            
            individual_responses_list.append(individual_response)
        else:
            individual_responses_list.append(individual_response['individual'])

    return individual_responses_list


async def create_samples_object(db_pool, main_df, include_dataset, processed_request, valid_datasets, simple = False):
    by_sample = main_df.groupby('sample_id')

    sample_responses_list = []

    # iterating through the samples and creating the objects
    for sample_id, sample_df in by_sample:
        sample_response = {}


        sample_object = sample_df[sample_columns].drop_duplicates().to_dict('r')[0]
        sample_response['sample'] = biosample_object(sample_object, processed_request)

        
        if not simple:
            # individuals_object = sample_df[individual_columns].drop_duplicates().to_dict('r')
            individual_response_list = []
            by_individual = sample_df.groupby('patient_id')

            for individual_id, individual_df in by_individual:

                individual = individual_df[individual_columns].drop_duplicates().to_dict('r')[0]

                # adding the info about diseases and pedigrees
                diseases = individual_df[disease_columns].drop_duplicates().to_dict('r')
                individual.update({'diseases': diseases})
                pedigrees = individual_df[pedigree_columns].drop_duplicates().to_dict('r')
                individual.update({'pedigrees': pedigrees})

                individual_response_list.append(individual_object(individual, processed_request))

            sample_response['individuals'] = individual_response_list

            # variants_raw = sample_df[variant_columns].drop_duplicates().to_dict('r')
            # sample_response['variantsFound'] = 'variants_raw'

            variants_df = sample_df[variant_and_dataset_columns].drop_duplicates()
            sample_response['variantsFound'] = await create_variantsFound_object(db_pool, variants_df, include_dataset, processed_request, valid_datasets)

            sample_responses_list.append(sample_response)
        else:
            sample_responses_list.append(sample_response['sample'])
        
    return sample_responses_list


async def get_results(db_pool, filters_dict, valid_datasets, processed_request, request, include_dataset): 
    """
    Fetches all the data performing a complex query to the DB where all the info about
    samples, variants and individuals can be queried at once. 
    Returns a results object with the 'raw' keys and values. This will have to be shaped
    to match the spec later. 
    """

    # Gathering the variant related parameters passed in the request
    chromosome = '' if not processed_request.get("referenceName") else processed_request.get("referenceName") 
    reference = '' if not processed_request.get("referenceBases") else processed_request.get("referenceBases") 
    alternate = '' if not processed_request.get("alternateBases") else processed_request.get("alternateBases")
    start = 'null' if not processed_request.get("start") else processed_request.get("start")
    end = 'null' if not processed_request.get("end") else processed_request.get("end")
    reference_genome = '' if not processed_request.get("assemblyId") else processed_request.get("assemblyId")

    dataset_ids = ",".join([str(i) for i in valid_datasets])

    # Preparing the SQL query with the clauses regarding individuals and samples based on the requests
    sentence = []
    target_table_sample = f"{DB_SCHEMA}.beacon_sample_table"
    target_table_patient = f"{DB_SCHEMA}.patient_table"
    samples_filter_dict = None if not filters_dict.get(target_table_sample) else filters_dict.get(target_table_sample)
    patients_filter_dict = None if not filters_dict.get(target_table_patient) else filters_dict.get(target_table_patient)

    # Update the patients_filter_dict with disease and pedigree info
    target_table_patient_disease = f"{DB_SCHEMA}.patient_disease_table"
    if filters_dict.get(target_table_patient_disease):
        patients_filter_dict.update(filters_dict.get(target_table_patient_disease))

    target_table_patient_pedigree = f"{DB_SCHEMA}.patient_pedigree_table"
    if filters_dict.get(target_table_patient_pedigree):
        patients_filter_dict.update(filters_dict.get(target_table_patient_pedigree))

    # Join everything in an SQL-friendly format
    if samples_filter_dict:
        for column, list_values in samples_filter_dict.items():
            sentence_part = f""" s.{column} IN ('{"','".join(list_values)}')"""
            sentence.append(sentence_part)
    if patients_filter_dict:
        for column, list_values in patients_filter_dict.items():
            sentence_part = f""" p.{column} IN ('{"','".join(list_values)}')"""
            sentence.append(sentence_part)
    
    sentence = " AND ".join(sentence)
    sentence_exists = False if not sentence else True
    sentence = 'null' if not sentence_exists else sentence

    # Fetching the info 
    async with db_pool.acquire(timeout=180) as connection:
        try:
            query  = f"""SELECT concat_ws(':', data_t.chromosome, data_t.variant_id, data_t.reference, data_t.alternate, data_t.start, data_t.end, data_t.type) AS unique_id,
                            data_t.dataset_id, d_t.reference_genome, d_t.stable_id as stable_id_dt, d_t.access_type, vsp_t.data_id, data_t.chromosome, data_t.variant_id, 
                            data_t.reference, data_t.alternate, data_t.start, data_t.end, data_t.type, data_t.sv_length, data_t.variant_cnt, data_t.call_cnt, data_t.sample_cnt, 
                            data_t.matching_sample_cnt, data_t.frequency, vsp_t.sample_id, vsp_t.sample_stable_id, vsp_t.description, vsp_t.biosample_status, 
							vsp_t.individual_age_at_collection_age, vsp_t.individual_age_at_collection_age_group, vsp_t.organ, vsp_t.tissue, vsp_t.cell_type, 
							vsp_t.obtention_procedure, vsp_t.tumor_progression, vsp_t.tumor_grade,
							vsp_t.patient_id, vsp_t.patient_stable_id, 
                            vsp_t.sex, vsp_t.ethnicity, vsp_t.geographic_origin,
							-- patient_disease_table
							vsp_t.disease, vsp_t.age, vsp_t.age_group, vsp_t.stage, vsp_t.family_history,
							-- patient_pedigree_table
							vsp_t.pedigree_id, vsp_t.pedigree_role, vsp_t.number_of_individuals_tested, vsp_t.pedigree_disease, vsp_t.pedigree_description
                            FROM public.beacon_data_table as data_t
                            join (select * 
                                    from (SELECT s.id as s_id, s.stable_id as sample_stable_id, s.description, 
										  	s.biosample_status, s.individual_age_at_collection_age, s.individual_age_at_collection_age_group, 
										  	s.organ, s.tissue, s.cell_type, s.obtention_procedure, s.tumor_progression, s.tumor_grade,
                                            p.*
                                            FROM beacon_sample_table s 
                                            JOIN (SELECT p.id as patient_id, p.stable_id as patient_stable_id, p.sex, p.ethnicity, 
													p.geographic_origin,
													-- patient_disease_table
													pd.disease, pd.age, pd.age_group, pd.stage, pd.family_history,
													-- patient_pedigree_table
													pp.pedigree_id, pp.pedigree_role, pp.number_of_individuals_tested, pp.pedigree_disease, pp.pedigree_description
															FROM patient_table p 
															-- patient_disease_table
															LEFT JOIN patient_disease_table as pd
															ON p.id = pd.patient_id
															-- patient_pedigree_table
															LEFT JOIN (SELECT patient_id, pedigree_id, pedigree_role, number_of_individuals_tested, 
																	   disease as pedigree_disease, pedigree_table.description as pedigree_description
																		FROM patient_pedigree_table
																		JOIN pedigree_table
																		ON pedigree_id = id) as pp
															ON p.id = pp.patient_id) as p 
										  	ON s.patient_id = p.patient_id
                                            -- patient and sample filters
                                            WHERE (CASE WHEN {sentence_exists} THEN {sentence} ELSE true END) AND s.tissue IS NOT NULL) as sample_t
                                    join public.beacon_data_sample_table as data_sample_t
                                    on sample_t.s_id = data_sample_t.sample_id) as vsp_t
                            on data_t.id = vsp_t.data_id
                            join public.beacon_dataset_table as d_t
                            on data_t.dataset_id = d_t.id
                            WHERE 
                            -- dataset filter
                            data_t.dataset_id IN ({dataset_ids}) 
                            -- variant filter
                            AND (CASE
                                WHEN nullif('{chromosome}', '') IS NOT NULL THEN chromosome = '{chromosome}' ELSE true
                                END)
                            AND (CASE
                                WHEN nullif('{reference}', '') IS NOT NULL THEN reference = '{reference}' ELSE true
                                END)
                            AND (CASE
                                WHEN nullif('{alternate}', '') IS NOT NULL THEN alternate = '{alternate}' ELSE true
                                END)
                            AND (CASE
                                WHEN {start} IS NOT NULL THEN start = {start} ELSE true
                                END)
                            AND (CASE
                                WHEN {end} IS NOT NULL THEN 'end' = {end} ELSE true
                                END)
                            AND (CASE
                                WHEN nullif('{reference_genome}', '') IS NOT NULL THEN reference_genome = '{reference_genome}' ELSE true
                                END);"""

            LOG.debug(f"QUERY samples/individuals: {query}")
            statement = await connection.prepare(query)
            db_response = await statement.fetch()

            response = []
            for record in list(db_response):
                response.append(dict(record))
        except Exception as e:
            raise BeaconServerError(f'Query samples/individuals DB error: {e}')
        
        endpoint = request.path
        if response: 
            # Converting the response to a DataFrame 
            response_df = pd.DataFrame(response)
            # Making sure we don't have NaN values
            response_df = response_df.where(response_df.notnull(), None)

            # Calling the functions to create the objects
            # Depending on the endpoint, the function changes
            LOG.debug(f"Arranging the response for the {endpoint} endpoint.")
            if endpoint == '/individuals':
                response_arranged = await create_individuals_object(db_pool, response_df, include_dataset, processed_request, valid_datasets)
            else:
                response_arranged = await create_samples_object(db_pool, response_df, include_dataset, processed_request, valid_datasets)
            LOG.debug(f"Arrangement done for the {endpoint} endpoint.")
            # Returning the arrange response
            return response_arranged
        else:
            LOG.debug(f"No response for this query on the {endpoint} endpoint.")
            return []


async def get_results_simple(db_pool, valid_datasets, request, processed_request, target_id_req = ''):
    """
    Fetches the samples or individuals info ONLY if the query doesn't specify any parameters. 
    """
    dataset_ids = ",".join([str(i) for i in valid_datasets])

    query_samples = f"""SELECT s.id as sample_id, s.stable_id as sample_stable_id, 
                        s.description, s.biosample_status, s.individual_age_at_collection_age, 
                        s.individual_age_at_collection_age_group, s.organ, s.tissue, s.cell_type, 
                        s.obtention_procedure, s.tumor_progression, s.tumor_grade, s.patient_id,
                        p.stable_id as patient_stable_id, dts.dataset_id 
                        FROM beacon_sample_table as s
                        JOIN beacon_dataset_sample_table as dts
                        ON s.id = dts.sample_id
                        JOIN patient_table as p
                        ON s.patient_id = p.id
                        WHERE 
                        -- dataset filter
                        dataset_id IN ({dataset_ids})
                        -- sample id filter
                        AND (CASE
                            WHEN nullif('{target_id_req}', '') IS NOT NULL THEN s.stable_id = '{target_id_req}' ELSE true
                            END);"""

    query_individuals = f"""SELECT p.id as patient_id, p.stable_id as patient_stable_id, p.sex, p.ethnicity, 
                            p.geographic_origin, dataset_id,
                            -- patient_disease_table
                            pd.disease, pd.age, pd.age_group, pd.stage, pd.family_history,
                            -- patient_pedigree_table
                            pp.pedigree_id, pp.pedigree_role, pp.number_of_individuals_tested, pp.pedigree_disease, pp.pedigree_description
                                    FROM (SELECT p.*, s.id as sample_id FROM patient_table as p 
                                    JOIN beacon_sample_table as s
                                    ON p.id = s.patient_id) as p
                                    JOIN beacon_dataset_sample_table as dts
                                    ON p.sample_id = dts.sample_id
                                    -- patient_disease_table
                                    LEFT JOIN patient_disease_table as pd
                                    ON p.id = pd.patient_id
                                    -- patient_pedigree_table
                                    LEFT JOIN (SELECT patient_id, pedigree_id, pedigree_role, number_of_individuals_tested, 
											   disease as pedigree_disease, pedigree_table.description as pedigree_description
												FROM patient_pedigree_table
												JOIN pedigree_table
												ON pedigree_id = id) as pp
						            ON p.id = pp.patient_id
                                    WHERE 
                                    -- dataset filter
                                    dataset_id IN ({dataset_ids})
                                    -- individual id filter
                                    AND (CASE
                                        WHEN nullif('{target_id_req}', '') IS NOT NULL THEN p.stable_id = '{target_id_req}' ELSE true
                                        END);"""

    # performing the actual query to the DB
    async with db_pool.acquire(timeout=180) as connection:
        try:
            endpoint = request.path
            if endpoint.startswith('/samples'):
                query = query_samples
            elif endpoint.startswith('/individuals'):
                query = query_individuals
            else:
                LOG.debug("The endpoint is different than 'samples' and 'individuals'. Please try again.")
                raise BeaconServerError(f'Query simple samples/individuals error')


            LOG.debug(f"QUERY simple samples/individuals: {query}")
            statement = await connection.prepare(query)
            db_response = await statement.fetch()

            response = []
            for record in list(db_response):
                response.append(dict(record))
        except Exception as e:
            raise BeaconServerError(f'Query simple samples/individuals DB error: {e}')
    # parsing the response
    if response: 
        # Converting the response to a DataFrame 
        response_df = pd.DataFrame(response)
        # Making sure we don't have NaN values
        response_df = response_df.where(response_df.notnull(), None)

        # Calling the functions to create the objects
        # Depending on the endpoint, the function changes
        LOG.debug(f"Arranging the response for the {endpoint} endpoint.")
        if endpoint.startswith('/individuals'):
            response_arranged = await create_individuals_object('', response_df, '', processed_request, '', simple = True)
        else:
            response_arranged = await create_samples_object('', response_df, '', processed_request, '', simple = True)
        LOG.debug(f"Arrangement done for the {endpoint} endpoint.")
        # Returning the arrange response
        return response_arranged
    else:
        LOG.debug(f"No response for this query on the {endpoint} endpoint.")
        return []



async def get_valid_datasets(db_pool, dataset_filters):
    """
    Returns a list of the dataset ids that pass the filters
    """
    async with db_pool.acquire(timeout=180) as connection:
        id_list = []
        try: 
            if dataset_filters and dataset_filters != 'null':
                query  = f"""SELECT id
                            FROM beacon_dataset_table
                            WHERE {dataset_filters};"""
            else:
                query  = f"""SELECT id
                            FROM beacon_dataset_table;"""


            LOG.debug(f"QUERY valid datasets: {query}")
            statement = await connection.prepare(query)
            db_response = await statement.fetch()

            for record in list(db_response):
                id_list.append(dict(record).get("id"))

        except Exception as e:
            raise BeaconServerError(f'Query filtered datasets DB error: {e}')

    return id_list


# ----------------------------------------------------------------------------------------------------------------------
#                                         HANDLER FUNCTION
# ----------------------------------------------------------------------------------------------------------------------

async def sample_ind_request_handler(db_pool, processed_request, request):
    """
    Execute query with SQL function.
    """

    # First we are going to get the lists of the available datasets
    public_datasets, registered_datasets, controlled_datasets = await fetch_datasets_access(db_pool, str(processed_request.get("datasetIds")))

        ##### TEST
        # access_type, accessible_datasets = access_resolution(request, request['token'], request.host, public_datasets, registered_datasets, controlled_datasets)
        # LOG.info(f"The user has this types of access: {access_type}")
        # query_parameters[-2] = ",".join([str(id) for id in accessible_datasets])
        ##### END TEST

    # NOTICE that right now we will just focus on the PUBLIC ones to ease the process, so we get all their ids and add them to the query
    available_datasets = public_datasets

    # We will output the datasets depending on the includeDatasetResponses parameter
    include_dataset = ""
    if processed_request.get("includeDatasetResponses"):
        include_dataset  = processed_request.get("includeDatasetResponses")
    else:
        include_dataset  = "ALL"

    # Then we are going to parse the filters to separate them depending on their target table
    filters_list = [] if not processed_request.get("filters") else processed_request.get("filters")
    custom_filters_list = [] if not processed_request.get("customFilters") else processed_request.get("customFilters")
    if filters_list or custom_filters_list:
        all_filters_list = filters_list + custom_filters_list
        dataset_filters, filters_dict = await prepare_filter_parameter(db_pool, all_filters_list)
    else:
        dataset_filters = ""
        filters_dict = {}
        

    # we'll need to apply the dataset related filters (if there is any) so we are going to generate a list
    # with the ones that pass the dataset_filters filters
    valid_datasets = await  get_valid_datasets(db_pool, dataset_filters)

    # The intersection between the datasets that are available by access and the datasets that have passed the filters
    # is the final list of valid_datasets
    valid_datasets = [dataset for dataset in valid_datasets if dataset in available_datasets]

    # Now we perform the main query to the DB to retrieve all the sample, individual and variant raw data
    # if we don't have parameters, that means we can respond with a simple list of samples/individuals
    if not processed_request or (len(processed_request) == 1 and ('individual' in processed_request.keys() or 'biosample' in processed_request.keys())):
        results = await get_results_simple(db_pool, valid_datasets, request, processed_request)
    else:
        results = await get_results(db_pool, filters_dict, valid_datasets, processed_request, request, include_dataset)

            
    # In the response only a subset of variants will be shown, except when includeAllVariants is set to true
    # if that's not the case, we are going to create an object to facilitate the link for getting all of them
    all_variants_url = { "info": "For optimization reasons, only a subset of variants are shown for each sample. If you would like to get all of them, visit the link below.",
                        "url": f"https://testv2-beacon-api.ega-archive.org{request.rel_url}&includeAllVariants=true"
                        }

    # We need to restructure the query to create the object that will be shown
    query = create_query(processed_request)

    # Make lists of the models requests to show it in the response
    variant = processed_request.get("variant").split(",") if processed_request.get("variant") else []
    variantAnnotation = processed_request.get("variantAnnotation").split(",") if processed_request.get("variantAnnotation") else [] 
    variantMetadata = processed_request.get("variantMetadata").split(",") if processed_request.get("variantMetadata") else [] 
    biosample = processed_request.get("biosample").split(",") if processed_request.get("biosample") else [] 
    individual = processed_request.get("individual").split(",") if processed_request.get("individual") else [] 

    # Once all this is done, we build the response object
    beacon_response = {
                    "meta": {
                        "Variant": ["beacon-variant-v0.1", "ga4gh-variant-representation-v0.1"],
  	                    "VariantAnnotation": ["beacon-variant-annotation-v1.0"],
                        "VariantMetadata": ["beacon-variant-metadata-v1.0"],
                        "biosample": ["beacon-biosample-v0.1", "ga4gh-phenopacket-biosample-v0.1"],
                        "individual": ["beacon-individual-v0.1", "ga4gh-phenopacket-individual-v0.1"],
                    },
                    "value": { 'beaconId': __id__,
                        'apiVersion': __apiVersion__,
<<<<<<< HEAD
                        'exists': any([dataset['exists'] for result in results for variant in result["variantsFound"] for dataset in variant["datasetAlleleResponses"]]),
=======
                        'exists': any(results),
                        # 'exists': any([dataset['exists'] for result in results for variant in result["variantsFound"] for dataset in variant["datasetAlleleResponses"]]),
>>>>>>> ad00627c
                        'request': { "meta": { "request": { 
                                                            "Variant": ["beacon-variant-v0.1"]  + variant,
                                                            "VariantAnnotation": ["beacon-variant-annotation-v1.0"] + variantAnnotation,
                                                            "VariantMetadata": ["beacon-variant-metadata-v1.0"] + variantMetadata,
                                                            "sample": ["beacon-biosample-v0.1"] + biosample,
                                                            "individual": ["beacon-individual-v0.1"] + individual
                                                        },
                                                "apiVersion": __apiVersion__,
                                            },
                                    "query": query
                                    },
                        'results': results,
                        'info': None,
                        'resultsHandover': None if processed_request.get("includeAllVariants") == "true" else all_variants_url,
                        'beaconHandover': [ { "handoverType" : {
                                                "id" : "CUSTOM",
                                                "label" : "Organization contact"
                                                },
                                                "note" : "Organization contact details maintaining this Beacon",
                                                "url" : "mailto:beacon.ega@crg.eu"
                                            } ]
                        
                        }
                    }
    return beacon_response<|MERGE_RESOLUTION|>--- conflicted
+++ resolved
@@ -608,12 +608,8 @@
                     },
                     "value": { 'beaconId': __id__,
                         'apiVersion': __apiVersion__,
-<<<<<<< HEAD
-                        'exists': any([dataset['exists'] for result in results for variant in result["variantsFound"] for dataset in variant["datasetAlleleResponses"]]),
-=======
                         'exists': any(results),
                         # 'exists': any([dataset['exists'] for result in results for variant in result["variantsFound"] for dataset in variant["datasetAlleleResponses"]]),
->>>>>>> ad00627c
                         'request': { "meta": { "request": { 
                                                             "Variant": ["beacon-variant-v0.1"]  + variant,
                                                             "VariantAnnotation": ["beacon-variant-annotation-v1.0"] + variantAnnotation,

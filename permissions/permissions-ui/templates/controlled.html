--- conflicted
+++ resolved
@@ -67,7 +67,7 @@
               </div>
               <form class="form-datasets" method="post">
                 {% csrf_token %}
-<<<<<<< HEAD
+
                 <div class="divPublicForm">
                   <label for="datasets">Dataset:</label>
                   <select id="datasets" name="datasets" multiple>
@@ -90,26 +90,7 @@
                 <div class="col-5">
                   <button type="submit" class="btn btn-success mb-3">Add datasets</button>
                 </div>
-=======
-                <label for="datasets">Datasets:</label>
 
-                <select id="datasets" name="datasets" multiple>
-                  {% for dataset in datasets %}
-                  <option value="{{dataset}}" selected="selected">{{dataset}}</option>
-                  {% endfor %}
-                </select>
-                <button id="btnAdd2">Add</button>
-                <label for="list">Controlled Datasets List:</label>
-                <select id="list" name="list" multiple>
-                  {% for item in bash_out %}
-                  <option value="{{item}}" selected="selected">{{item}}</option>
-                  {% endfor %}
-                </select>
-                <button id="btnRemove">Remove Dataset</button>
-                  <div class="col-5">
-                    <button type="submit" class="btn btn-success mb-3">Add datasets</button>    
-                  </div>
->>>>>>> d981351d
               </form>
             </div>
 
